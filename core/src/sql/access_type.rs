use super::Value;
use crate::sql::statements::info::InfoStructure;
use crate::sql::statements::DefineAccessStatement;
use crate::sql::{escape::quote_str, Algorithm};
use revision::revisioned;
use serde::{Deserialize, Serialize};
use std::fmt;
use std::fmt::Display;

/// The type of access methods available
#[revisioned(revision = 1)]
#[derive(Debug, Serialize, Deserialize, Hash, Clone, Eq, PartialEq, PartialOrd)]
#[cfg_attr(feature = "arbitrary", derive(arbitrary::Arbitrary))]
#[non_exhaustive]
pub enum AccessType {
	Record(RecordAccess),
	Jwt(JwtAccess),
	Bearer(BearerAccess),
}

impl Default for AccessType {
	fn default() -> Self {
		// Access type defaults to the most specific
		Self::Record(RecordAccess {
			..Default::default()
		})
	}
}

impl Display for AccessType {
	fn fmt(&self, f: &mut fmt::Formatter) -> fmt::Result {
		match self {
			AccessType::Jwt(ac) => {
				write!(f, "JWT {}", ac)?;
			}
			AccessType::Record(ac) => {
				f.write_str("RECORD")?;
				if let Some(ref v) = ac.signup {
					write!(f, " SIGNUP {v}")?
				}
				if let Some(ref v) = ac.signin {
					write!(f, " SIGNIN {v}")?
				}
				if let Some(ref v) = ac.authenticate {
					write!(f, " AUTHENTICATE {v}")?
				}
				write!(f, " WITH JWT {}", ac.jwt)?;
			}
		}
		Ok(())
	}
}

impl InfoStructure for AccessType {
	fn structure(self) -> Value {
		match self {
			AccessType::Jwt(v) => Value::from(map! {
				"kind".to_string() => "JWT".into(),
				"jwt".to_string() => v.structure(),
			}),
			AccessType::Record(v) => Value::from(map! {
				"kind".to_string() => "RECORD".into(),
				"jwt".to_string() => v.jwt.structure(),
				"signup".to_string(), if let Some(v) = v.signup => v.structure(),
				"signin".to_string(), if let Some(v) = v.signin => v.structure(),
				"authenticate".to_string(), if let Some(v) = v.authenticate => v.structure(),
			}),
		}
	}
}

impl AccessType {
	/// Returns whether or not the access method can issue non-token grants
	/// In this context, token refers exclusively to JWT
	#[allow(unreachable_patterns)]
	pub fn can_issue_grants(&self) -> bool {
		match self {
			// The grants for JWT and record access methods are JWT
			AccessType::Jwt(_) | AccessType::Record(_) => false,
			AccessType::Bearer(_) => true,
		}
	}
	/// Returns whether or not the access method can issue tokens
	/// In this context, tokens refers exclusively to JWT
	pub fn can_issue_tokens(&self) -> bool {
		match self {
			// The JWT access method can only issue tokens if an issuer is set
			AccessType::Jwt(jwt) => jwt.issue.is_some(),
			_ => true,
		}
	}
}

#[revisioned(revision = 1)]
#[derive(Debug, Serialize, Deserialize, Hash, Clone, Eq, PartialEq, PartialOrd)]
#[cfg_attr(feature = "arbitrary", derive(arbitrary::Arbitrary))]
pub struct JwtAccess {
	// Verify is required
	pub verify: JwtAccessVerify,
	// Issue is optional
	// It is possible to only verify externally issued tokens
	pub issue: Option<JwtAccessIssue>,
}

impl Default for JwtAccess {
	fn default() -> Self {
		// Defaults to HS512 with a randomly generated key
		let alg = Algorithm::Hs512;
		let key = DefineAccessStatement::random_key();
		// By default the access method can verify and issue tokens
		Self {
			verify: JwtAccessVerify::Key(JwtAccessVerifyKey {
				alg,
				key: key.clone(),
			}),
			issue: Some(JwtAccessIssue {
				alg,
				key,
			}),
		}
	}
}

impl Display for JwtAccess {
	fn fmt(&self, f: &mut fmt::Formatter) -> fmt::Result {
		match &self.verify {
			JwtAccessVerify::Key(ref v) => {
				write!(f, "ALGORITHM {} KEY {}", v.alg, quote_str(&v.key))?;
			}
			JwtAccessVerify::Jwks(ref v) => {
				write!(f, "URL {}", quote_str(&v.url),)?;
			}
		}
		if let Some(iss) = &self.issue {
			write!(f, " WITH ISSUER KEY {}", quote_str(&iss.key))?;
		}
		Ok(())
	}
}

impl InfoStructure for JwtAccess {
	fn structure(self) -> Value {
		Value::from(map! {
			"verify".to_string() => match self.verify {
				JwtAccessVerify::Jwks(v) => Value::from(map!{
					"url".to_string() => v.url.into(),
				}),
				JwtAccessVerify::Key(v) => Value::from(map!{
					"alg".to_string() => v.alg.structure(),
					"key".to_string() => v.key.into(),
				}),
			},
			"issuer".to_string(), if let Some(v) = self.issue => Value::from(map!{
				"alg".to_string() => v.alg.structure(),
				"key".to_string() => v.key.into(),
			}),
		})
	}
}

impl JwtAccess {
	/// Redacts certain parts of the definition for security on export.
	pub(crate) fn redacted(&self) -> JwtAccess {
		let mut jwt = self.clone();
		jwt.verify = match jwt.verify {
			JwtAccessVerify::Key(mut key) => {
				// If algorithm is symmetric, the verification key is a secret
				if key.alg.is_symmetric() {
					key.key = "[REDACTED]".to_string();
				}
				JwtAccessVerify::Key(key)
			}
			// No secrets in JWK
			JwtAccessVerify::Jwks(jwks) => JwtAccessVerify::Jwks(jwks),
		};
		jwt.issue = match jwt.issue {
			Some(mut issue) => {
				issue.key = "[REDACTED]".to_string();
				Some(issue)
			}
			None => None,
		};
		jwt
	}
}

#[revisioned(revision = 1)]
#[derive(Debug, Serialize, Deserialize, Hash, Clone, Eq, PartialEq, PartialOrd)]
#[cfg_attr(feature = "arbitrary", derive(arbitrary::Arbitrary))]
pub struct JwtAccessIssue {
	pub alg: Algorithm,
	pub key: String,
}

impl Default for JwtAccessIssue {
	fn default() -> Self {
		Self {
			// Defaults to HS512
			alg: Algorithm::Hs512,
			// Avoid defaulting to empty key
			key: DefineAccessStatement::random_key(),
		}
	}
}

#[revisioned(revision = 1)]
#[derive(Debug, Serialize, Deserialize, Hash, Clone, Eq, PartialEq, PartialOrd)]
#[cfg_attr(feature = "arbitrary", derive(arbitrary::Arbitrary))]
#[non_exhaustive]
pub enum JwtAccessVerify {
	Key(JwtAccessVerifyKey),
	Jwks(JwtAccessVerifyJwks),
}

impl Default for JwtAccessVerify {
	fn default() -> Self {
		Self::Key(JwtAccessVerifyKey {
			..Default::default()
		})
	}
}

impl InfoStructure for JwtAccessVerify {
	fn structure(self) -> Value {
		match self {
			JwtAccessVerify::Jwks(v) => Value::from(map! {
				"url".to_string() => v.url.into(),
			}),
			JwtAccessVerify::Key(v) => Value::from(map! {
				"alg".to_string() => v.alg.structure(),
				"key".to_string() => v.key.into(),
			}),
		}
	}
}

#[revisioned(revision = 1)]
#[derive(Debug, Serialize, Deserialize, Hash, Clone, Eq, PartialEq, PartialOrd)]
#[cfg_attr(feature = "arbitrary", derive(arbitrary::Arbitrary))]
pub struct JwtAccessVerifyKey {
	pub alg: Algorithm,
	pub key: String,
}

impl Default for JwtAccessVerifyKey {
	fn default() -> Self {
		Self {
			// Defaults to HS512
			alg: Algorithm::Hs512,
			// Avoid defaulting to empty key
			key: DefineAccessStatement::random_key(),
		}
	}
}

#[revisioned(revision = 1)]
#[derive(Debug, Serialize, Deserialize, Hash, Clone, Eq, PartialEq, PartialOrd)]
#[cfg_attr(feature = "arbitrary", derive(arbitrary::Arbitrary))]
pub struct JwtAccessVerifyJwks {
	pub url: String,
}

#[revisioned(revision = 1)]
#[derive(Debug, Serialize, Deserialize, Hash, Clone, Eq, PartialEq, PartialOrd)]
#[cfg_attr(feature = "arbitrary", derive(arbitrary::Arbitrary))]
pub struct RecordAccess {
	pub signup: Option<Value>,
	pub signin: Option<Value>,
	pub authenticate: Option<Value>,
	pub jwt: JwtAccess,
}

impl Default for RecordAccess {
	fn default() -> Self {
		Self {
			signup: None,
			signin: None,
			authenticate: None,
			jwt: JwtAccess {
				..Default::default()
			},
		}
	}
<<<<<<< HEAD
}

#[revisioned(revision = 1)]
#[derive(Debug, Serialize, Deserialize, Hash, Clone, Eq, PartialEq, PartialOrd)]
#[cfg_attr(feature = "arbitrary", derive(arbitrary::Arbitrary))]
pub struct BearerAccess {
	pub level: BearerAccessLevel,
	pub jwt: JwtAccess,
}

impl Default for BearerAccess {
	fn default() -> Self {
		Self {
			level: BearerAccessLevel::User,
			jwt: JwtAccess {
				..Default::default()
			},
		}
	}
}

#[revisioned(revision = 1)]
#[derive(Debug, Serialize, Deserialize, Hash, Clone, Eq, PartialEq, PartialOrd)]
#[cfg_attr(feature = "arbitrary", derive(arbitrary::Arbitrary))]
#[non_exhaustive]
pub enum BearerAccessLevel {
	Record,
	User,
}

impl Display for AccessType {
	fn fmt(&self, f: &mut fmt::Formatter) -> fmt::Result {
		match self {
			AccessType::Jwt(ac) => {
				write!(f, "JWT {}", ac)?;
			}
			AccessType::Record(ac) => {
				f.write_str("RECORD")?;
				if let Some(ref v) = ac.signup {
					write!(f, " SIGNUP {v}")?
				}
				if let Some(ref v) = ac.signin {
					write!(f, " SIGNIN {v}")?
				}
				write!(f, " WITH JWT {}", ac.jwt)?;
			}
			AccessType::Bearer(ac) => {
				f.write_str("BEARER")?;
				if let BearerAccessLevel::Record = ac.level {
					f.write_str(" FOR RECORD")?;
				}
			}
		}
		Ok(())
	}
}

impl InfoStructure for AccessType {
	fn structure(self) -> Value {
		let mut acc = Object::default();

		match self {
			AccessType::Jwt(ac) => {
				acc.insert("kind".to_string(), "JWT".into());
				acc.insert("jwt".to_string(), ac.structure());
			}
			AccessType::Record(ac) => {
				acc.insert("kind".to_string(), "RECORD".into());
				if let Some(signup) = ac.signup {
					acc.insert("signup".to_string(), signup.structure());
				}
				if let Some(signin) = ac.signin {
					acc.insert("signin".to_string(), signin.structure());
				}
				acc.insert("jwt".to_string(), ac.jwt.structure());
			}
			AccessType::Bearer(ac) => {
				acc.insert("kind".to_string(), "BEARER".into());
				acc.insert(
					"level".to_string(),
					match ac.level {
						BearerAccessLevel::Record => "RECORD",
						BearerAccessLevel::User => "USER",
					}
					.into(),
				);
				acc.insert("jwt".to_string(), ac.jwt.structure());
			}
		};

		Value::Object(acc)
	}
}

impl Display for JwtAccess {
	fn fmt(&self, f: &mut fmt::Formatter) -> fmt::Result {
		match &self.verify {
			JwtAccessVerify::Key(ref v) => {
				write!(f, "ALGORITHM {} KEY {}", v.alg, quote_str(&v.key))?;
			}
			JwtAccessVerify::Jwks(ref v) => {
				write!(f, "URL {}", quote_str(&v.url),)?;
			}
		}
		if let Some(iss) = &self.issue {
			write!(f, " WITH ISSUER KEY {}", quote_str(&iss.key))?;
		}
		Ok(())
	}
}

impl InfoStructure for JwtAccess {
	fn structure(self) -> Value {
		let mut acc = Object::default();
		match self.verify {
			JwtAccessVerify::Key(v) => {
				acc.insert("alg".to_string(), v.alg.structure());
				acc.insert("key".to_string(), v.key.into());
			}
			JwtAccessVerify::Jwks(v) => {
				acc.insert("url".to_string(), v.url.into());
			}
		}
		if let Some(v) = self.issue {
			let mut iss = Object::default();
			iss.insert("alg".to_string(), v.alg.structure());
			iss.insert("key".to_string(), v.key.into());
			acc.insert("issuer".to_string(), iss.to_string().into());
		}
		Value::Object(acc)
	}
=======
>>>>>>> a926525a
}<|MERGE_RESOLUTION|>--- conflicted
+++ resolved
@@ -46,6 +46,12 @@
 				}
 				write!(f, " WITH JWT {}", ac.jwt)?;
 			}
+			AccessType::Bearer(ac) => {
+				write!(f, "BEARER")?;
+				if let BearerAccessLevel::Record = ac.level {
+					write!(f, " FOR RECORD")?;
+				}
+			}
 		}
 		Ok(())
 	}
@@ -64,6 +70,14 @@
 				"signup".to_string(), if let Some(v) = v.signup => v.structure(),
 				"signin".to_string(), if let Some(v) = v.signin => v.structure(),
 				"authenticate".to_string(), if let Some(v) = v.authenticate => v.structure(),
+			}),
+			AccessType::Bearer(ac) => Value::from(map! {
+				"kind".to_string() => "BEARER".into(),
+				"level".to_string() => match ac.level {
+						BearerAccessLevel::Record => "RECORD",
+						BearerAccessLevel::User => "USER",
+        }.into(),
+				"jwt".to_string() => ac.jwt.structure(),
 			}),
 		}
 	}
@@ -281,7 +295,6 @@
 			},
 		}
 	}
-<<<<<<< HEAD
 }
 
 #[revisioned(revision = 1)]
@@ -310,109 +323,4 @@
 pub enum BearerAccessLevel {
 	Record,
 	User,
-}
-
-impl Display for AccessType {
-	fn fmt(&self, f: &mut fmt::Formatter) -> fmt::Result {
-		match self {
-			AccessType::Jwt(ac) => {
-				write!(f, "JWT {}", ac)?;
-			}
-			AccessType::Record(ac) => {
-				f.write_str("RECORD")?;
-				if let Some(ref v) = ac.signup {
-					write!(f, " SIGNUP {v}")?
-				}
-				if let Some(ref v) = ac.signin {
-					write!(f, " SIGNIN {v}")?
-				}
-				write!(f, " WITH JWT {}", ac.jwt)?;
-			}
-			AccessType::Bearer(ac) => {
-				f.write_str("BEARER")?;
-				if let BearerAccessLevel::Record = ac.level {
-					f.write_str(" FOR RECORD")?;
-				}
-			}
-		}
-		Ok(())
-	}
-}
-
-impl InfoStructure for AccessType {
-	fn structure(self) -> Value {
-		let mut acc = Object::default();
-
-		match self {
-			AccessType::Jwt(ac) => {
-				acc.insert("kind".to_string(), "JWT".into());
-				acc.insert("jwt".to_string(), ac.structure());
-			}
-			AccessType::Record(ac) => {
-				acc.insert("kind".to_string(), "RECORD".into());
-				if let Some(signup) = ac.signup {
-					acc.insert("signup".to_string(), signup.structure());
-				}
-				if let Some(signin) = ac.signin {
-					acc.insert("signin".to_string(), signin.structure());
-				}
-				acc.insert("jwt".to_string(), ac.jwt.structure());
-			}
-			AccessType::Bearer(ac) => {
-				acc.insert("kind".to_string(), "BEARER".into());
-				acc.insert(
-					"level".to_string(),
-					match ac.level {
-						BearerAccessLevel::Record => "RECORD",
-						BearerAccessLevel::User => "USER",
-					}
-					.into(),
-				);
-				acc.insert("jwt".to_string(), ac.jwt.structure());
-			}
-		};
-
-		Value::Object(acc)
-	}
-}
-
-impl Display for JwtAccess {
-	fn fmt(&self, f: &mut fmt::Formatter) -> fmt::Result {
-		match &self.verify {
-			JwtAccessVerify::Key(ref v) => {
-				write!(f, "ALGORITHM {} KEY {}", v.alg, quote_str(&v.key))?;
-			}
-			JwtAccessVerify::Jwks(ref v) => {
-				write!(f, "URL {}", quote_str(&v.url),)?;
-			}
-		}
-		if let Some(iss) = &self.issue {
-			write!(f, " WITH ISSUER KEY {}", quote_str(&iss.key))?;
-		}
-		Ok(())
-	}
-}
-
-impl InfoStructure for JwtAccess {
-	fn structure(self) -> Value {
-		let mut acc = Object::default();
-		match self.verify {
-			JwtAccessVerify::Key(v) => {
-				acc.insert("alg".to_string(), v.alg.structure());
-				acc.insert("key".to_string(), v.key.into());
-			}
-			JwtAccessVerify::Jwks(v) => {
-				acc.insert("url".to_string(), v.url.into());
-			}
-		}
-		if let Some(v) = self.issue {
-			let mut iss = Object::default();
-			iss.insert("alg".to_string(), v.alg.structure());
-			iss.insert("key".to_string(), v.key.into());
-			acc.insert("issuer".to_string(), iss.to_string().into());
-		}
-		Value::Object(acc)
-	}
-=======
->>>>>>> a926525a
 }